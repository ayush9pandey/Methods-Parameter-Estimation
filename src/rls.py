"""
Recursive Least Squares (RLS) Implementation for ACC Parameter Estimation:


This script implements the Recursive Least Squares algorithm to estimate parameters
of an Adaptive Cruise Control (ACC) model. The ACC model is a car-following model
that describes how a following vehicle adjusts its velocity based on the lead vehicle
and the space gap between them.


The model uses three parameters:
<<<<<<< HEAD
   - alpha: Sensitivity to space gap
   - beta: Sensitivity to velocity difference
   - tau: Desired time headway


The script performs the following:
   1. Generate synthetic data using known parameters
       1.5. Simulates scenario 1, 2, 3, and 4
   2. Implement RLS to estimate parameters from simulated data
   3. Compare estimated parameters with true values
   4. Generate plots to visualize convergence and model behavior
=======
    - alpha: Sensitivity to space gap
    - beta: Sensitivity to velocity difference
    - tau: Desired time headway

The script performs the following:
    1. Generate synthetic data using known parameters
        1.5. Simulates scenario 1, 2, 3, and 4
    2. Implement RLS to estimate parameters from simulated data
    3. Compare estimated parameters with true values
    4. Generate plots to visualize convergence and model behavior
>>>>>>> ad27b7fa
"""


# Needed dependencies:
import numpy as np
import matplotlib.pyplot as plt
<<<<<<< HEAD
from functions import *
=======
from functions import * 
>>>>>>> ad27b7fa
import os


# Create plots directory relative to script location
plot_dir = os.path.join(os.path.dirname(__file__), "..", "plots")
os.makedirs(plot_dir, exist_ok=True)


# Paramters from paper:
time = 900    # Total simulation steps
dt = 0.1    # Time step in seconds
<<<<<<< HEAD

=======
>>>>>>> ad27b7fa

# Seed for Reproducibility:
np.random.seed(0)


"""
ACC Model Parameters:
<<<<<<< HEAD

=======
>>>>>>> ad27b7fa

The ACC model is defined by three parameters:
   - alpha: Sensitivity to space gap (controls how strongly the vehicle responds to deviations in spacing)
   - beta: Sensitivity to velocity difference (controls how strongly the vehicle responds to speed differences)
   - tau: Desired time headway (the target time gap the vehicle tries to maintain)


The complete model is described by:
   dv/dt = alpha*(s - tau*v) + beta*(u - v)


Where:
   s = space gap between vehicles
   v = velocity of following vehicle
   u = velocity of lead vehicle
"""
# True Parameters for ACC Model:
true_theta = [0.08, 0.12, 1.5] # theta[0] = alpha, theta[1] = beta, theta[2] = tau


"""
Initial Conditions


These values set the starting state of the simulation:
   - s0: Initial space gap between vehicles (meters)
   - v0: Initial velocity of following vehicle (meters/second)
   - u0: Initial velocity of lead vehicle (meters/second)
"""
# Initial Conditions for ACC Model:
s0 = 60.0 # SI: m
v0 = 33.0 # SI: m/s (approximately 119 km/h)
u0 = 31.0 # SI: m/s (approximately 112 km/h)


"""
Physical Constraints


In real-world driving, vehicles cannot change speed instantaneously.
These constraints limit acceleration/deceleration to realistic values:
"""
# Maximum acceleration/deceleration constraint (m/s²)
dv_max = 3.0 


"""
Lead Vehicle Trajectory Generation:


This section generates the velocity profile for the lead vehicle (u_t).
Two different approaches are available:


1. Random Walk Model (currently used):
  - Adds small random increments to velocity at each time step
  - Creates more unpredictable but still realistic velocity changes
  - Uses normal distribution with mean=0, std=0.2 m/s


2. Curve Simulation (currently commented out):
  - Simulates a vehicle navigating a road curve
  - Sharp deceleration entering the curve (300-340 time steps)
  - Acceleration exiting the curve (340-360 time steps)
  - Random small variations elsewhere


3. Suburban Driving Simulation:
   - This scenario simulates a suburvan driving environment with two vehicles
   - Lead vehicle u_t and v_t are generated with a stop zone
   - This simulation will simulate how RLS reacts in a suburban environment with
     stop zones, random pedestrians, other vehicles, and different variations.


4. Aggresive Driving Simulation:
   - This scenario simulates a more aggressive driving behavior
   - The lead vehicle u_t and v_t are generated with larger random variations, in this simulation
     u_t is driving aggressilvely and the following vehicle v_t is trying to catch up in the environment
     with the aggresiveness of u_t
   - This simulation will simulate and test the robustness of RLS in a more aggressive driving environment


3. Suburban Driving Simulation:
    - This scenario simulates a suburvan driving environment with two vehicles
    - Lead vehicle u_t and v_t are generated with a stop zone
    - This simulation will simulate how RLS reacts in a suburban environment with 
      stop zones, random pedestrians, other vehicles, and different variations.

4. Aggresive Driving Simulation:
    - This scenario simulates a more aggressive driving behavior
    - The lead vehicle u_t and v_t are generated with larger random variations, in this simulation 
      u_t is driving aggressilvely and the following vehicle v_t is trying to catch up in the environment 
      with the aggresiveness of u_t
    - This simulation will simulate and test the robustness of RLS in a more aggressive driving environment

The velocity is preallocated as an array with dimension (time).
<<<<<<< HEAD
"""

=======
""" 
>>>>>>> ad27b7fa

u_t = np.zeros(time) # preallocate array for u_t
u_t[0] = u0

<<<<<<< HEAD

=======
>>>>>>> ad27b7fa
# Key determines which scenario to use:
# Change this key to switch between scenarios
# 1 = Random Walk Model
# 2 = Curve Simulation
# 3 = Suburban Driving Simulation
# 4 - Aggresive Driving Simulation
scenario_key = int(input("Enter scenario key (1-4): "))
<<<<<<< HEAD


if scenario_key == 1:
   # Random Walk Simulation:
   for i in range(1, 900):
       u_t[i] = u_t[i-1] + np.random.normal(loc=0, scale=0.2) # random increments


elif scenario_key == 2:
   # Road Curve Simulation:
   for i in range(1, 900):
       if 300 <= i < 340:
           u_t[i] = u_t[i-1] - 2.0  # sudden deceleration entering curve
       elif 340 <= i < 360:
           u_t[i] = u_t[i-1] + 1.0  # acceleration exiting curve
       else:
           u_t[i] = u_t[i-1] + np.random.normal(0, 0.2)
       # Safety: keep velocity in physical range
       u_t[i] = np.clip(u_t[i], 0, 35)


elif scenario_key == 3:
   # Suburbs Driving Simulation:
   vehicle_cruise  = 11.176      # target speed (m/s)
   accel_step      = 1.0        # m/s gained per timestep when accelerating
   decel_step      = -2.0       # m/s lost per timestep when braking
   stop_duration   = 3          # timesteps to stay stopped at a stop sign


   # generate event‐indices (avoid too close to start/end)
   stop_signs    = np.random.choice(range(50, time-50), size=3, replace=False)
   pedestrians   = np.random.choice(range(50, time-50), size=5, replace=False)
   random_brakes = np.random.choice(range(50, time-50), size=7, replace=False)


   stop_timer = 0
   for i in range(1, time):
       u_prev = u_t[i-1]


       if stop_timer > 0:
           # currently stopped at a stop sign
           u_t[i] = 0.0
           stop_timer -= 1


       elif i in stop_signs:
           # hit a stop sign → brake then start stop_timer
           u_t[i] = max(0.0, u_prev + decel_step)
           stop_timer = stop_duration - 1


       elif i in pedestrians:
           # pedestrian crossing: one‐step hard brake
           u_t[i] = max(0.0, u_prev + decel_step)


       elif i in random_brakes:
           # mild random brake (other car slows)
           u_t[i] = max(0.0, u_prev + decel_step * 0.5)


       else:
           # normal acceleration up to cruise
           u_t[i] = min(vehicle_cruise, u_prev + accel_step)


   # ensure no “overshoot” of cruise speed
   u_t = np.clip(u_t, 0.0, vehicle_cruise)


=======

if scenario_key == 1:
    # Random Walk Simulation:
    for i in range(1, 900):
        u_t[i] = u_t[i-1] + np.random.normal(loc=0, scale=0.2) # random increments

elif scenario_key == 2:
    # Road Curve Simulation:
    for i in range(1, 900):
        if 300 <= i < 340:
            u_t[i] = u_t[i-1] - 2.0  # sudden deceleration entering curve
        elif 340 <= i < 360:
            u_t[i] = u_t[i-1] + 1.0  # acceleration exiting curve
        else:
            u_t[i] = u_t[i-1] + np.random.normal(0, 0.2)
        # Safety: keep velocity in physical range
        u_t[i] = np.clip(u_t[i], 0, 35)

elif scenario_key == 3:
    # Suburbs Driving Simulation:
    vehicle_cruise  = 11.176      # target speed (m/s)
    accel_step      = 1.0        # m/s gained per timestep when accelerating
    decel_step      = -2.0       # m/s lost per timestep when braking
    stop_duration   = 3          # timesteps to stay stopped at a stop sign

    # generate event‐indices (avoid too close to start/end)
    stop_signs    = np.random.choice(range(50, time-50), size=3, replace=False)
    pedestrians   = np.random.choice(range(50, time-50), size=5, replace=False)
    random_brakes = np.random.choice(range(50, time-50), size=7, replace=False)

    stop_timer = 0
    for i in range(1, time):
        u_prev = u_t[i-1]

        if stop_timer > 0:
            # currently stopped at a stop sign
            u_t[i] = 0.0
            stop_timer -= 1

        elif i in stop_signs:
            # hit a stop sign → brake then start stop_timer
            u_t[i] = max(0.0, u_prev + decel_step)
            stop_timer = stop_duration - 1

        elif i in pedestrians:
            # pedestrian crossing: one‐step hard brake
            u_t[i] = max(0.0, u_prev + decel_step)

        elif i in random_brakes:
            # mild random brake (other car slows)
            u_t[i] = max(0.0, u_prev + decel_step * 0.5)

        else:
            # normal acceleration up to cruise
            u_t[i] = min(vehicle_cruise, u_prev + accel_step)

    # ensure no “overshoot” of cruise speed
    u_t = np.clip(u_t, 0.0, vehicle_cruise)
>>>>>>> ad27b7fa


elif scenario_key == 4: # Scenario 4 implicitly
   for i in range(1, time):
       u_t[i] = u_t[i - 1] + np.random.normal(0, 1.0)  # Aggressive, erratic driving
       u_t[i] = np.clip(u_t[i], 0, 40)


else:
   raise ValueError("Invalid scenario_key. Must be 1-4.")


"""
Following Vehicle Trajectory Generation


This section simulates the behavior of the following vehicle according to the ACC model.
For each time step, we:


1. Calculate the change in space gap (ds):
  ds = (u_prev - v_prev) * dt
  Where u_prev and v_prev are velocities of lead and following vehicles at previous step


2. Calculate the change in velocity (dv) using the ACC model equation:
  dv = (alpha*(s_prev - tau*v_prev) + beta*(u_prev - v_prev)) * dt
  This represents the car-following behavior where the vehicle adjusts its speed based on:
    a. Deviation from desired space gap (s_prev - tau*v_prev)
    b. Velocity difference with the lead vehicle (u_prev - v_prev)


3. Apply physical constraints to velocity changes
  - Limits acceleration/deceleration to realistic values (dv_max)


The results are stored in arrays s_t (space gap) and v_t (following vehicle velocity).
"""
# Memory Allocation for s_t and v_t:
s_t = np.zeros(time)
v_t = np.zeros(time)


s_t[0] = s0
v_t[0] = v0


# Generate sample data;
for k in range(1, time):
   s_prev = s_t[k-1]
   v_prev = v_t[k-1]
   u_prev = u_t[k-1]


   ds = (u_prev - v_prev) * dt
   dv = (true_theta[0]*(s_prev - true_theta[2]*v_prev) + true_theta[1]*(u_prev - v_prev)) * dt


   s_t[k] = s_prev + ds
   # Apply acceleration/deceleration constraint
   v_t[k] = v_prev + np.clip(dv, -dv_max * dt, dv_max * dt)




"""
Recursive Least Squares (RLS) Implementation


RLS is an adaptive filter algorithm that recursively updates parameter estimates
as new data arrives. The algorithm:


1. Uses a different parameterization (gamma) for estimation:
  - The ACC model equation dv = (alpha*(s - tau*v) + beta*(u - v))*dt can be rewritten as:
  - v[k] = gamma1*v[k-1] + gamma2*s[k-1] + gamma3*u[k-1]
  - Where gamma parameters relate to theta parameters (alpha, beta, tau) through:
     gamma1 = 1 - (alpha*tau + beta)*dt
     gamma2 = alpha*dt
     gamma3 = beta*dt


2. Later, we'll convert gamma back to theta using the invert_gamma function


The algorithm consists of:
   1. Initialize gamma_est (gamma1, gamma2, gamma3) to some initial guess
   2. Initialize P (covariance matrix) to a large value for fast initial convergence
   3. Initialize arrays to track parameter estimates over time
   4. For each time step:
      a. Compute Kalman gain K
      b. Update parameter estimates based on prediction error
      c. Update covariance matrix P
"""
gamma_est = np.array([0.9, 0.01, 0.01])  # Some initial guess for [gamma1, gamma2, gamma3]


P = np.eye(3)*1000.0 # Initial covariance matrix


gamma_history = np.zeros((time, 3))
theta_history = np.zeros((time, 3))  # [alpha, beta, tau] at each step - 3 x 900 matrix storing all values of theta


# Initialize:
gamma_history[0] = gamma_est
theta_history[0] = invert_gamma(gamma_est, dt)


"""
RLS Algorithm Core Loop


This is the main RLS algorithm implementation that processes each time step:


1. Define measurement model: v_t[k] = gamma1*v_t[k-1] + gamma2*s_t[k-1] + gamma3*u_t[k-1]
  - Y: Observed following vehicle velocity at current time step
  - X: Input vector containing previous velocities and space gap


2. Compute Kalman gain (K):
  - Represents how much we should adjust parameters based on new measurement
  - K = (P*X) / (1 + X'*P*X)


3. Update parameter estimates:
  - gamma_est = gamma_est + K*(Y - X'*gamma_est)
  - Y - X'*gamma_est is the prediction error


4. Update covariance matrix:
  - P = P - K*(X'*P)
  - Reduces uncertainty in directions where we gain information


5. Store parameter history:
  - Convert gamma parameters back to original theta (alpha, beta, tau) using invert_gamma
"""
# RLS Algorithm:
for k in range(1, time):
   # Y = v_t[k], X = [v_t[k-1], s_t[k-1], u_t[k-1]]
   Y = v_t[k]
   X = np.array([v_t[k-1], s_t[k-1], u_t[k-1]])


   # Compute Kalman gain
   denominator = 1.0 + X @ P @ X
   K = (P @ X) / denominator


   # RLS update for gamma parameters
   gamma_est = gamma_est + K*(Y - X.dot(gamma_est))
   P = P - np.outer(K, X.dot(P))


   # Store history of parameter estimates
   gamma_history[k] = gamma_est
   theta_history[k] = invert_gamma(gamma_est, dt)




alpha_est_final, beta_est_final, tau_est_final = theta_history[-1]
print("Final estimated alpha = %.3f (true=%.3f)" % (alpha_est_final, true_theta[0]))
print("Final estimated beta  = %.3f (true=%.3f)"  % (beta_est_final, true_theta[1]))
print("Final estimated tau   = %.3f (true=%.3f)"   % (tau_est_final, true_theta[2]))
print("-------------------------")
print(f"Alpha Error: {true_theta[0] - alpha_est_final:.3f}")
print(f"Beta Error: {true_theta[1] - beta_est_final:.3f}")
print(f"Tau Error: {true_theta[2] - tau_est_final:.3f}")
<<<<<<< HEAD


=======
>>>>>>> ad27b7fa


# Plot - Alpha, Beta, Tau Convergence
t_axis = np.arange(time)
fig, axes = plt.subplots(3,1, figsize=(12,10), sharex=True)


params  = ["alpha", "beta", "tau"]
trueval = [true_theta[0], true_theta[1], true_theta[2]]
colors  = ["r", "g", "b"]


for i, ax in enumerate(axes):
   ax.plot(t_axis, theta_history[:, i], label=f"Estimated {params[i]}", color=colors[i])
   ax.axhline(y=trueval[i], color=colors[i], linestyle="--", label=f"True {params[i]}")
   ax.legend()
   ax.grid()
axes[-1].set_xlabel("Time step (k)")
plt.suptitle("RLS Parameter Convergence")
plt.savefig(os.path.join(plot_dir, "rls_parameter_convergence.png"))
plt.close()


# Compute MAE and MSE
errors = np.abs(theta_history - np.array([true_theta[0], true_theta[1], true_theta[2]]))
mae = np.mean(errors, axis=1)  # mean absolute error at each time step
mse = np.mean(errors**2, axis=1)  # mean squared error at each time step


"""
This portion of the code will proceed to produce the plots for:
   1. MAE and MSE
   2. Absolute error in the theta parameters (alpha, beta, tau)
   3. All data (u_t, v_t, s_t) in one plot
   4. Velocities (lead and following) in one plot
   5. Space gap in one plot.
"""


# Plot 1: Plot MAE and MSE over time
plt.figure(figsize=(10,4))
plt.plot(t_axis, mae, label="MAE", color="green")
plt.plot(t_axis, mse, label="MSE", color="purple")
plt.grid()
plt.xlabel("Time step (k)")
plt.ylabel("Error Value")
plt.title("MAE and MSE of Parameter Estimates")
plt.legend()
plt.savefig(os.path.join(plot_dir, "rls_MAE_MSE.png"))
plt.close()


# Plot 2: Absolute Error in alpha, beta, tau
plt.figure(figsize=(10,4))
for i, param in enumerate(params):
   plt.semilogy(t_axis, errors[:, i], label=f"Error in {param}")
plt.grid()
plt.xlabel("Time step (k)")
plt.ylabel("Absolute Error (log scale)")
plt.title("Convergence of RLS Parameter Estimates")
plt.legend()
plt.savefig(os.path.join(plot_dir, "rls_error_convergence.png"))
plt.close()


# Plot 3: All three plots in one figure:
plt.figure(figsize=(12,5))
plt.plot(u_t, label="Lead Vel (u)", linestyle="--", color="g")
plt.plot(v_t, label="ACC Vel (v)", color="r")
plt.plot(s_t, label="Space Gap (s)", color="b")
plt.xlabel("Time step (k)")
plt.ylabel("Value (m or m/s)")
plt.title("ACC Model Data (Synthetic)")
plt.grid()
plt.legend()
plt.savefig(os.path.join(plot_dir, "ACC_model_data.png"))
plt.close()


# Plot 4: Velocities (Lead and Following)
plt.figure(figsize=(12,5))
plt.plot(u_t, label="Lead Vehicle Velocity (u_t)", linestyle="--", color="green")
plt.plot(v_t, label="Following Vehicle Velocity (v_t)", color="red")
plt.xlabel("Time step (k)")
plt.ylabel("Velocity (m/s)")
plt.title("Lead vs Following Vehicle Velocity")
plt.grid()
plt.legend()
plt.savefig(os.path.join(plot_dir, "lead_following_velocity.png"))
plt.close()


# Plot 5: Space Gap
plt.figure(figsize=(12,5))
plt.plot(s_t, label="Space Gap (s_t)", color="blue")
plt.xlabel("Time step (k)")
plt.ylabel("Gap (m)")
plt.title("Space Gap Between Vehicles")
plt.grid()
plt.legend()
plt.savefig(os.path.join(plot_dir, "space_gap.png"))
plt.close()<|MERGE_RESOLUTION|>--- conflicted
+++ resolved
@@ -9,7 +9,6 @@
 
 
 The model uses three parameters:
-<<<<<<< HEAD
    - alpha: Sensitivity to space gap
    - beta: Sensitivity to velocity difference
    - tau: Desired time headway
@@ -21,29 +20,13 @@
    2. Implement RLS to estimate parameters from simulated data
    3. Compare estimated parameters with true values
    4. Generate plots to visualize convergence and model behavior
-=======
-    - alpha: Sensitivity to space gap
-    - beta: Sensitivity to velocity difference
-    - tau: Desired time headway
-
-The script performs the following:
-    1. Generate synthetic data using known parameters
-        1.5. Simulates scenario 1, 2, 3, and 4
-    2. Implement RLS to estimate parameters from simulated data
-    3. Compare estimated parameters with true values
-    4. Generate plots to visualize convergence and model behavior
->>>>>>> ad27b7fa
 """
 
 
 # Needed dependencies:
 import numpy as np
 import matplotlib.pyplot as plt
-<<<<<<< HEAD
 from functions import *
-=======
-from functions import * 
->>>>>>> ad27b7fa
 import os
 
 
@@ -55,10 +38,7 @@
 # Paramters from paper:
 time = 900    # Total simulation steps
 dt = 0.1    # Time step in seconds
-<<<<<<< HEAD
-
-=======
->>>>>>> ad27b7fa
+
 
 # Seed for Reproducibility:
 np.random.seed(0)
@@ -66,10 +46,7 @@
 
 """
 ACC Model Parameters:
-<<<<<<< HEAD
-
-=======
->>>>>>> ad27b7fa
+
 
 The ACC model is defined by three parameters:
    - alpha: Sensitivity to space gap (controls how strongly the vehicle responds to deviations in spacing)
@@ -152,34 +129,14 @@
    - This simulation will simulate and test the robustness of RLS in a more aggressive driving environment
 
 
-3. Suburban Driving Simulation:
-    - This scenario simulates a suburvan driving environment with two vehicles
-    - Lead vehicle u_t and v_t are generated with a stop zone
-    - This simulation will simulate how RLS reacts in a suburban environment with 
-      stop zones, random pedestrians, other vehicles, and different variations.
-
-4. Aggresive Driving Simulation:
-    - This scenario simulates a more aggressive driving behavior
-    - The lead vehicle u_t and v_t are generated with larger random variations, in this simulation 
-      u_t is driving aggressilvely and the following vehicle v_t is trying to catch up in the environment 
-      with the aggresiveness of u_t
-    - This simulation will simulate and test the robustness of RLS in a more aggressive driving environment
-
 The velocity is preallocated as an array with dimension (time).
-<<<<<<< HEAD
-"""
-
-=======
-""" 
->>>>>>> ad27b7fa
+"""
+
 
 u_t = np.zeros(time) # preallocate array for u_t
 u_t[0] = u0
 
-<<<<<<< HEAD
-
-=======
->>>>>>> ad27b7fa
+
 # Key determines which scenario to use:
 # Change this key to switch between scenarios
 # 1 = Random Walk Model
@@ -187,7 +144,6 @@
 # 3 = Suburban Driving Simulation
 # 4 - Aggresive Driving Simulation
 scenario_key = int(input("Enter scenario key (1-4): "))
-<<<<<<< HEAD
 
 
 if scenario_key == 1:
@@ -227,98 +183,32 @@
    for i in range(1, time):
        u_prev = u_t[i-1]
 
-
        if stop_timer > 0:
            # currently stopped at a stop sign
            u_t[i] = 0.0
            stop_timer -= 1
 
-
        elif i in stop_signs:
            # hit a stop sign → brake then start stop_timer
            u_t[i] = max(0.0, u_prev + decel_step)
            stop_timer = stop_duration - 1
 
-
        elif i in pedestrians:
            # pedestrian crossing: one‐step hard brake
            u_t[i] = max(0.0, u_prev + decel_step)
 
-
        elif i in random_brakes:
            # mild random brake (other car slows)
            u_t[i] = max(0.0, u_prev + decel_step * 0.5)
 
-
        else:
            # normal acceleration up to cruise
            u_t[i] = min(vehicle_cruise, u_prev + accel_step)
-
-
+           
    # ensure no “overshoot” of cruise speed
    u_t = np.clip(u_t, 0.0, vehicle_cruise)
 
 
-=======
-
-if scenario_key == 1:
-    # Random Walk Simulation:
-    for i in range(1, 900):
-        u_t[i] = u_t[i-1] + np.random.normal(loc=0, scale=0.2) # random increments
-
-elif scenario_key == 2:
-    # Road Curve Simulation:
-    for i in range(1, 900):
-        if 300 <= i < 340:
-            u_t[i] = u_t[i-1] - 2.0  # sudden deceleration entering curve
-        elif 340 <= i < 360:
-            u_t[i] = u_t[i-1] + 1.0  # acceleration exiting curve
-        else:
-            u_t[i] = u_t[i-1] + np.random.normal(0, 0.2)
-        # Safety: keep velocity in physical range
-        u_t[i] = np.clip(u_t[i], 0, 35)
-
-elif scenario_key == 3:
-    # Suburbs Driving Simulation:
-    vehicle_cruise  = 11.176      # target speed (m/s)
-    accel_step      = 1.0        # m/s gained per timestep when accelerating
-    decel_step      = -2.0       # m/s lost per timestep when braking
-    stop_duration   = 3          # timesteps to stay stopped at a stop sign
-
-    # generate event‐indices (avoid too close to start/end)
-    stop_signs    = np.random.choice(range(50, time-50), size=3, replace=False)
-    pedestrians   = np.random.choice(range(50, time-50), size=5, replace=False)
-    random_brakes = np.random.choice(range(50, time-50), size=7, replace=False)
-
-    stop_timer = 0
-    for i in range(1, time):
-        u_prev = u_t[i-1]
-
-        if stop_timer > 0:
-            # currently stopped at a stop sign
-            u_t[i] = 0.0
-            stop_timer -= 1
-
-        elif i in stop_signs:
-            # hit a stop sign → brake then start stop_timer
-            u_t[i] = max(0.0, u_prev + decel_step)
-            stop_timer = stop_duration - 1
-
-        elif i in pedestrians:
-            # pedestrian crossing: one‐step hard brake
-            u_t[i] = max(0.0, u_prev + decel_step)
-
-        elif i in random_brakes:
-            # mild random brake (other car slows)
-            u_t[i] = max(0.0, u_prev + decel_step * 0.5)
-
-        else:
-            # normal acceleration up to cruise
-            u_t[i] = min(vehicle_cruise, u_prev + accel_step)
-
-    # ensure no “overshoot” of cruise speed
-    u_t = np.clip(u_t, 0.0, vehicle_cruise)
->>>>>>> ad27b7fa
 
 
 elif scenario_key == 4: # Scenario 4 implicitly
@@ -490,11 +380,8 @@
 print(f"Alpha Error: {true_theta[0] - alpha_est_final:.3f}")
 print(f"Beta Error: {true_theta[1] - beta_est_final:.3f}")
 print(f"Tau Error: {true_theta[2] - tau_est_final:.3f}")
-<<<<<<< HEAD
-
-
-=======
->>>>>>> ad27b7fa
+
+
 
 
 # Plot - Alpha, Beta, Tau Convergence
